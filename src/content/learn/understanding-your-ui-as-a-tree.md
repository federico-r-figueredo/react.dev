---
title: Understanding your UI as a Tree 
---

<Intro>

Your React app is taking shape with many components being nested within each other. How does React keep track of your app's component structure?

React, and many other UI libraries, model UI as a tree. Thinking of your app as a tree is useful for understanding the relationship between components to debug future concepts like performance and state management.

</Intro>

<YouWillLearn>

* How React "sees" component structures
* What a render tree is and what it is useful for
* What a module dependency tree is and what it is useful for

</YouWillLearn>

## Your UI as a tree {/*your-ui-as-a-tree*/}

Trees are a relationship model between items and UI is often represented using tree structures. For example, browsers use tree structures to model HTML ([DOM](https://developer.mozilla.org/docs/Web/API/Document_Object_Model/Introduction)) and CSS ([CSSOM](https://developer.mozilla.org/docs/Web/API/CSS_Object_Model)). Mobile platforms also use trees to represent their view hierarchy. 

<Diagram name="preserving_state_dom_tree" height={193} width={864} alt="Diagram with three sections arranged horizontally. In the first section, there are three rectangles stacked vertically, with labels 'Component A', 'Component B', and 'Component C'. Transitioning to the next pane is an arrow with the React logo on top labeled 'React'. The middle section contains a tree of components, with the root labeled 'A' and two children labeled 'B' and 'C'. The next section is again transitioned using an arrow with the React logo on top labeled 'React'. The third and final section is a wireframe of a browser, containing a tree of 8 nodes, which has only a subset highlighted (indicating the subtree from the middle section).">

React creates a UI tree from your components. In this example, the UI tree is then used to render to the DOM.
</Diagram>

Like browsers and mobile platforms, React also uses tree structures to manage and model the relationship between components in a React app. These trees are useful tools to understand how data flows through a React app and how to optimize rendering and app size.

## The Render Tree {/*the-render-tree*/}

A major feature of components is the ability to compose components of other components. As we [nest components](/learn/your-first-component#nesting-and-organizing-components), we have the concept of parent and child components, where each parent component may itself be a child of another component. 

When we render a React app, we can model this relationship in a tree, known as the render tree.

Here is a React app that renders inspirational quotes. 

<Sandpack>

```js App.js
import FancyText from './FancyText';
import InspirationGenerator from './InspirationGenerator';
import Copyright from './Copyright';

export default function App() {
  return (
    <>
      <FancyText title text="Get Inspired App" />
      <InspirationGenerator>
        <Copyright year={2004} />
      </InspirationGenerator>
    </>
  );
}

```

```js FancyText.js
export default function FancyText({title, text}) {
  return title
    ? <h1 className='fancy title'>{text}</h1>
    : <h3 className='fancy cursive'>{text}</h3>
}
```

```js InspirationGenerator.js
import * as React from 'react';
import quotes from './quotes';
import FancyText from './FancyText';

export default function InspirationGenerator({children}) {
  const [index, setIndex] = React.useState(0);
  const quote = quotes[index];
  const next = () => setIndex((index + 1) % quotes.length);

  return (
    <>
      <p>Your inspirational quote is:</p>
      <FancyText text={quote} />
      <button onClick={next}>Inspire me again</button>
      {children}
    </>
  );
}
```

```js Copyright.js
export default function Copyright({year}) {
  return <p className='small'>©️ {year}</p>;
}
```

```js quotes.js
export default [
  "Don’t let yesterday take up too much of today.” — Will Rogers",
  "Ambition is putting a ladder against the sky.",
  "A joy that's shared is a joy made double.",
  ];
```

```css
.fancy {
  font-family: 'Georgia';
}
.title {
  color: #007AA3;
  text-decoration: underline;
}
.cursive {
  font-style: italic;
}
.small {
  font-size: 10px;
}
```

</Sandpack>

<Diagram name="render_tree" height={250} width={500} alt="Tree graph with five nodes. Each node represents a component. The root of the tree is App, with two arrows extending from it to 'InspirationGenerator' and 'FancyText'. The arrows are labelled with the word 'renders'. 'InspirationGenerator' node also has two arrows pointing to nodes 'FancyText' and 'Copyright'.">

React creates a UI tree made of components rendered, known as a render tree.

</Diagram>

From the example app, we can construct the above render tree. 

The tree is composed of nodes, each of which represents a component. `App`, `FancyText`, `Copyright`, to name a few, are all nodes in our tree. 

The root node in a React render tree is the [root component](/learn/importing-and-exporting-components#the-root-component-file) of the app. In this case, the root component is `App` and it is the first component React renders. Each arrow in the tree points from a parent component to a child component.

<DeepDive>

#### Where are the HTML tags in the render tree? {/*where-are-the-html-elements-in-the-render-tree*/}

You'll notice in the above render tree, there is no mention of the HTML tags that each component renders. This is because the render tree is only composed of React [components](learn/your-first-component#components-ui-building-blocks). 

<<<<<<< HEAD
React, as a UI framework, is platform agnostic. On react.dev, we showcase examples that render to the web, which uses HTML markup as its UI primitives. But a React app could just as likely render to a mobile or desktop platform, which may use different UI primitives like [UIView](https://developer.apple.com/documentation/uikit/uiview) or [Framework Element](https://learn.microsoft.com/en-us/dotnet/api/system.windows.frameworkelement?view=windowsdesktop-7.0).
=======
React, as a UI framework, is platform agonistic. On react.dev, we showcase examples that render to the web, which uses HTML markup as its UI primitives. But a React app could just as likely render to a mobile or desktop platform, which may use different UI primitives like [UIView](https://developer.apple.com/documentation/uikit/uiview) or [FrameworkElement](https://learn.microsoft.com/en-us/dotnet/api/system.windows.frameworkelement?view=windowsdesktop-7.0).
>>>>>>> dda25c5d

These platform UI primitives are not a part of React. React render trees can provide insight to our React app regardless of what platform your app renders to.

</DeepDive>

A render tree represents a single render pass of a React application. With [conditional rendering](/learn/conditional-rendering), a parent component may render different children depending on the data passed.

We can update the app to conditionally render either an inspirational quote or color.

<Sandpack>

```js App.js
import FancyText from './FancyText';
import InspirationGenerator from './InspirationGenerator';
import Copyright from './Copyright';

export default function App() {
  return (
    <>
      <FancyText title text="Get Inspired App" />
      <InspirationGenerator>
        <Copyright year={2004} />
      </InspirationGenerator>
    </>
  );
}

```

```js FancyText.js
export default function FancyText({title, text}) {
  return title
    ? <h1 className='fancy title'>{text}</h1>
    : <h3 className='fancy cursive'>{text}</h3>
}
```

```js Color.js
export default function Color({value}) {
  return <div className="colorbox" style={{backgroundColor: value}} / >
}
```

```js InspirationGenerator.js
import * as React from 'react';
import inspirations from './inspirations';
import FancyText from './FancyText';
import Color from './Color';

export default function InspirationGenerator({children}) {
  const [index, setIndex] = React.useState(0);
  const inspiration = inspirations[index];
  const next = () => setIndex((index + 1) % inspirations.length);

  return (
    <>
      <p>Your inspirational {inspiration.type} is:</p>
      {inspiration.type === 'quote'
      ? <FancyText text={inspiration.value} />
      : <Color value={inspiration.value} />}
      
      <button onClick={next}>Inspire me again</button>
      {children}
    </>
  );
}
```

```js Copyright.js
export default function Copyright({year}) {
  return <p className='small'>©️ {year}</p>;
}
```

```js inspirations.js
export default [
  {type: 'quote', value: "Don’t let yesterday take up too much of today.” — Will Rogers"},
  {type: 'color', value: "#B73636"},
  {type: 'quote', value: "Ambition is putting a ladder against the sky."},
  {type: 'color', value: "#256266"},
  {type: 'quote', value: "A joy that's shared is a joy made double."},
  {type: 'color', value: "#F9F2B4"},
];
```

```css
.fancy {
  font-family: 'Georgia';
}
.title {
  color: #007AA3;
  text-decoration: underline;
}
.cursive {
  font-style: italic;
}
.small {
  font-size: 10px;
}
.colorbox {
  height: 100px;
  width: 100px;
  margin: 8px;
}
```
</Sandpack>

<Diagram name="conditional_render_tree" height={250} width={561} alt="Tree graph with six nodes. The top node of the tree is labelled 'App' with two arrows extending to nodes labelled 'InspirationGenerator' and 'FancyText'. The arrows are solid lines and are labelled with the word 'renders'. 'InspirationGenerator' node also has three arrows. The arrows to nodes 'FancyText' and 'Color' are dashed and labelled with 'renders?'. The last arrow points to the node labelled 'Copyright' and is solid and labelled with 'renders'.">

With conditional rendering, across different renders, the render tree may render different components.

</Diagram>

In this example, depending on what `inspiration.type` is, we may render `<FancyText>` or `<Color>`. The render tree may be different for each render pass.

Although render trees may differ across render pases, these trees are generally helpful for identifying what the top-level and leaf components are in a React app. Top-level components are the components nearest to the root component and affect the rendering performance of all the components beneath them and often contain the most complexity. Leaf components are near the bottom of the tree and have no child components and are often frequently re-rendered. Identifying these categories of components are useful for understanding data flow and performance of your app.

## The Module Dependency Tree {/*the-module-dependency-tree*/}

Another relationship in a React app that can be modeled with a tree are an app's module dependencies. As we [break up our components](/learn/importing-and-exporting-components#exporting-and-importing-a-component) and logic into separate files, we create [JS modules](https://developer.mozilla.org/en-US/docs/Web/JavaScript/Guide/Modules) where we may export components, functions or constants. 

Each node in a module dependency tree is a module and each branch represents an `import` statement in that module.

If we take the previous Inspirations app, we can build a module dependency tree, or dependency tree for short. 

<Diagram name="module_dependency_tree" height={250} width={658} alt="A tree graph with seven nodes. Each node is labelled with a module name. The top level node of the tree is labelled 'App.js'. There are three arrows pointing to the modules 'InspirationGenerator.js', 'FancyText.js' and 'Copyright.js' and the arrows are labelled with 'imports'. From the 'InspirationGenerator.js' node, there are three arrows that extend to three modules: 'FancyText.js', 'Color.js', and 'inspirations.js'. The arrows are labelled with 'imports'.">

The module dependency tree for the Inspirations app.

</Diagram>

The root node of the tree is the root module, also known as the entrypoint file. It often is the module that contains the root component.

Comparing to the render tree of the same app, there are similar structures but some notable differences:

* The nodes that make-up the tree represent modules, versus components. 
* Non-component modules, like `inspirations.js`, are also represented in this tree. The render tree only encapsulates components.
* `Copyright.js` appears under `App.js` but in the render tree, `Copyright`, the component, appears as a child of `InspirationGenerator`. This is because `InspirationGenerator` accepts JSX as children props. 

Dependency trees are useful to determine what modules are necessary to run your React app. When building a React app for production, there is typically a build step that will bundle all the necessary JavaScript to ship to the client. The tool responsible for this is called a [bundler](https://developer.mozilla.org/en-US/docs/Learn/Tools_and_testing/Understanding_client-side_tools/Overview#the_modern_tooling_ecosystem), and bundlers will use the dependency tree to determine what modules should be included.

As your app grows, often the bundle size does too. Large bundle sizes are expensive for a client to download and run and delays the time for your UI to get drawn. Getting a sense of your app's dependency tree may help with debugging these issues.

[comment]: <> (perhaps we should also deep dive on conditional imports)

<Recap>

* Trees are a common way to represent the relationship between entities. They are often used to model UI.
* Render trees represent the nested relationship between React components across a single render.
* With conditional rendering, the render tree may change across different renders. With different prop values, components may render different children components. 
* Render trees help identify what the top-level and leaf components are. Top-level components affect the rendering performance of all components beneath them and leaf components are often re-rendered frequently. Identifying them is useful for understanding and debugging rendering performance.
* Dependency trees represent the module dependencies in a React app.
* Dependency trees are used by build tools to bundle the necessary code to ship an app.
* Dependency trees are useful for debugging large bundle sizes that slow time to paint and expose opportunities for optimizing what code is bundled.

</Recap>

[TODO]: <> (Add challenges)<|MERGE_RESOLUTION|>--- conflicted
+++ resolved
@@ -136,11 +136,7 @@
 
 You'll notice in the above render tree, there is no mention of the HTML tags that each component renders. This is because the render tree is only composed of React [components](learn/your-first-component#components-ui-building-blocks). 
 
-<<<<<<< HEAD
-React, as a UI framework, is platform agnostic. On react.dev, we showcase examples that render to the web, which uses HTML markup as its UI primitives. But a React app could just as likely render to a mobile or desktop platform, which may use different UI primitives like [UIView](https://developer.apple.com/documentation/uikit/uiview) or [Framework Element](https://learn.microsoft.com/en-us/dotnet/api/system.windows.frameworkelement?view=windowsdesktop-7.0).
-=======
-React, as a UI framework, is platform agonistic. On react.dev, we showcase examples that render to the web, which uses HTML markup as its UI primitives. But a React app could just as likely render to a mobile or desktop platform, which may use different UI primitives like [UIView](https://developer.apple.com/documentation/uikit/uiview) or [FrameworkElement](https://learn.microsoft.com/en-us/dotnet/api/system.windows.frameworkelement?view=windowsdesktop-7.0).
->>>>>>> dda25c5d
+React, as a UI framework, is platform agnostic. On react.dev, we showcase examples that render to the web, which uses HTML markup as its UI primitives. But a React app could just as likely render to a mobile or desktop platform, which may use different UI primitives like [UIView](https://developer.apple.com/documentation/uikit/uiview) or [FrameworkElement](https://learn.microsoft.com/en-us/dotnet/api/system.windows.frameworkelement?view=windowsdesktop-7.0).
 
 These platform UI primitives are not a part of React. React render trees can provide insight to our React app regardless of what platform your app renders to.
 
