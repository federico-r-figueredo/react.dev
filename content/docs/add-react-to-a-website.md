--- conflicted
+++ resolved
@@ -164,7 +164,6 @@
 
 ### Add JSX to a Project
 
-<<<<<<< HEAD
 If you want to add JSX to your project, follow these steps:
 
 1. [Install Node.js](https://nodejs.org/) version 5 or above
@@ -174,33 +173,8 @@
 1. Run `npm install`
 1. Move your component files into `src`
 1. `npm run dev` Don't wait for it to finish -- this command starts an automated watcher for JSX.
-=======
-Adding JSX to a project doesn't require complicated tools like a bundler or a development server. Essentially, adding JSX **is a lot like adding a CSS preprocessor.** The only requirement is to have [Node.js](https://nodejs.org/) installed on your computer.
-
-Go to your project folder in the terminal, and paste these two commands:
-
-1. **Step 1:** Run `npm init -y` (if it fails, [here's a fix](https://gist.github.com/gaearon/246f6380610e262f8a648e3e51cad40d))
-2. **Step 2:** Run `npm install babel-cli@6 babel-preset-react-app@3`
-
->Tip
->
->We're **using npm here only to install the JSX preprocessor;** you won't need it for anything else. Both React and the application code can stay as `<script>` tags with no changes.
-
-Congratulations! You just added a **production-ready JSX setup** to your project.
->>>>>>> f5d68186
 
 
-<<<<<<< HEAD
-=======
-### Run JSX Preprocessor
-
-Create a folder called `src` and run this terminal command:
-
-```
-npx babel --watch src --out-dir . --presets react-app/prod 
-```
-
->>>>>>> f5d68186
 >Note
 >
 >`npx` is not a typo -- it's a [package runner tool that comes with npm 5.2+](https://medium.com/@maybekatz/introducing-npx-an-npm-package-runner-55f7d4bd282b).
